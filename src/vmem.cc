--- conflicted
+++ resolved
@@ -52,13 +52,8 @@
 
   // this PTE doesn't yet have a mapping
   if (fault) {
-<<<<<<< HEAD
-    next_pte_page += page_size;
+    next_pte_page += pte_page_size;
     if (!(next_pte_page % PAGE_SIZE)) {
-=======
-    next_pte_page += pte_page_size;
-    if (next_pte_page % PAGE_SIZE) {
->>>>>>> e1d10e81
       next_pte_page = ppage_free_list.front();
       ppage_free_list.pop_front();
     }
