--- conflicted
+++ resolved
@@ -4,63 +4,24 @@
 #include "champsim_constants.h"
 #include "instruction.h"
 #include "util.h"
-<<<<<<< HEAD
 #include "vmem.h"
 
-extern VirtualMemory vmem;
-extern uint8_t warmup_complete[NUM_CPUS];
-
-PageTableWalker::PageTableWalker(std::string v1, uint32_t cpu, uint32_t v2, uint32_t v3, uint32_t v4, uint32_t v5, uint32_t v6,
-                                 uint32_t v7, uint32_t v8, uint32_t v9, uint32_t v10, uint32_t v11, uint32_t v12, uint32_t v13, unsigned latency,
-                                 MemoryRequestConsumer* ll)
-    : champsim::operable(1), MemoryRequestProducer(ll), NAME(v1), cpu(cpu), RQ_SIZE(v10), MSHR_SIZE(v11), MAX_READ(v12),
-      MAX_FILL(v13), HIT_LATENCY(latency), PSCL5{"PSCL5", 4, v2, v3}, // Translation from L5->L4
-      PSCL4{"PSCL4", 3, v4, v5},                                  // Translation from L5->L3
-      PSCL3{"PSCL3", 2, v6, v7},                                  // Translation from L5->L2
-      PSCL2{"PSCL2", 1, v8, v9},                                  // Translation from L5->L1
-      CR3_addr(vmem.get_pte_pa(cpu, 0, vmem.pt_levels).first)
-=======
-
-PageTableWalker::PageTableWalker(std::string v1, uint32_t cpu, std::vector<champsim::simple_lru_table<uint64_t>>&& _pscl, uint32_t v10, uint32_t v11,
-                                 uint32_t v12, uint32_t v13, MemoryRequestConsumer* ll, VirtualMemory& _vmem)
-    : champsim::operable(1), MemoryRequestProducer(ll), NAME(v1), RQ_SIZE(v10), MSHR_SIZE(v11), MAX_READ(v12), MAX_FILL(v13), pscl{_pscl}, vmem(_vmem),
-      CR3_addr(_vmem.get_pte_pa(cpu, 0, std::size(pscl) + 1).first)
->>>>>>> fb7b115a
+
+PageTableWalker::PageTableWalker(std::string v1, uint32_t cpu, std::vector<champsim::simple_lru_table<uint64_t>>&& _pscl, uint32_t v10, uint32_t v11, uint32_t v12,
+                  uint32_t v13, uint64_t latency, MemoryRequestConsumer* ll, VirtualMemory& _vmem)
+    : champsim::operable(1), MemoryRequestProducer(ll), NAME(v1), RQ_SIZE(v10), MSHR_SIZE(v11), MAX_READ(v12), MAX_FILL(v13), HIT_LATENCY(latency),
+      pscl{_pscl}, vmem(_vmem), CR3_addr(_vmem.get_pte_pa(cpu, 0, std::size(pscl) + 1).first)
 {
 }
 
 bool PageTableWalker::handle_read(const PACKET& handle_pkt)
 {
-<<<<<<< HEAD
-  int reads_this_cycle = MAX_READ;
-
-  while (reads_this_cycle > 0 && !std::empty(RQ) && RQ.front().event_cycle <= current_cycle && std::size(MSHR) != MSHR_SIZE) {
-    PACKET& handle_pkt = RQ.front();
-
-    DP(if (warmup_complete[handle_pkt.cpu]) {
-      std::cout << "[" << NAME << "] " << __func__ << " instr_id: " << handle_pkt.instr_id;
-      std::cout << " address: " << std::hex << (handle_pkt.address >> LOG2_PAGE_SIZE) << " full_addr: " << handle_pkt.address;
-      std::cout << " full_v_addr: " << handle_pkt.v_address;
-      std::cout << " data: " << handle_pkt.data << std::dec;
-      std::cout << " translation_level: " << +handle_pkt.translation_level;
-      std::cout << " event: " << handle_pkt.event_cycle << " current: " << current_cycle << std::endl;
-    });
-
-    auto ptw_addr = splice_bits(CR3_addr, vmem.get_offset(handle_pkt.address, vmem.pt_levels - 1) * PTE_BYTES, LOG2_PAGE_SIZE);
-    auto ptw_level = vmem.pt_levels - 1;
-    for (auto pscl : {&PSCL5, &PSCL4, &PSCL3, &PSCL2}) {
-      if (auto check_addr = pscl->check_hit(handle_pkt.address); check_addr.has_value()) {
-        ptw_addr = check_addr.value();
-        ptw_level = pscl->level - 1;
-      }
-=======
   auto walk_base = CR3_addr;
   auto walk_init_level = std::size(pscl);
   for (auto cache = std::begin(pscl); cache != std::end(pscl); ++cache) {
     if (auto check_addr = cache->check_hit(handle_pkt.address); check_addr.has_value()) {
       walk_base = check_addr.value();
       walk_init_level = std::distance(cache, std::end(pscl)) - 1;
->>>>>>> fb7b115a
     }
   }
   auto walk_offset = vmem.get_offset(handle_pkt.address, walk_init_level + 1) * PTE_BYTES;
@@ -151,12 +112,6 @@
     fill_this_cycle--;
   }
 
-<<<<<<< HEAD
-void PageTableWalker::operate()
-{
-  handle_fill();
-  handle_read();
-=======
   int reads_this_cycle = MAX_READ;
   while (reads_this_cycle > 0 && !std::empty(RQ) && RQ.front().event_cycle <= current_cycle && std::size(MSHR) != MSHR_SIZE) {
     auto success = handle_read(RQ.front());
@@ -166,7 +121,6 @@
     RQ.pop_front();
     reads_this_cycle--;
   }
->>>>>>> fb7b115a
 }
 
 bool PageTableWalker::add_rq(const PACKET& packet)
@@ -178,22 +132,12 @@
   assert(found_rq == RQ.end()); // Duplicate request should not be sent.
 
   // check occupancy
-<<<<<<< HEAD
-  if (std::size(RQ) >= RQ_SIZE) {
-=======
   if (std::size(RQ) >= RQ_SIZE)
->>>>>>> fb7b115a
     return false; // cannot handle this request
 
   // if there is no duplicate, add it to RQ
-<<<<<<< HEAD
   RQ.push_back(packet);
-  RQ.back().event_cycle = current_cycle + (warmup_complete[packet.cpu] ? HIT_LATENCY : 0);
-=======
-  auto fwd_pkt = packet;
-  fwd_pkt.event_cycle = current_cycle + 1;
-  RQ.push_back(fwd_pkt);
->>>>>>> fb7b115a
+  RQ.back().event_cycle = current_cycle + (warmup ? 0 : HIT_LATENCY);
 
   return true;
 }
