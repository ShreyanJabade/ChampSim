--- conflicted
+++ resolved
@@ -7,33 +7,13 @@
 extern uint8_t  warmup_complete[NUM_CPUS];
 extern uint8_t knob_cloudsuite;
 
-<<<<<<< HEAD
-template <typename T>
-struct ptw_eq_addr
-{
-    using argument_type = T;
-    const decltype(argument_type::address) address;
-	const decltype(argument_type::translation_level) translation_level;
-    ptw_eq_addr(decltype(argument_type::address) address, decltype(argument_type::translation_level) translation_level) : address(address), translation_level(translation_level) {}
-    bool operator()(const argument_type &test)
-    {
-        is_valid<argument_type> validtest;
-        if(!validtest(test) || (test.translation_level != translation_level) || test.returned)
-			return false;
-		
-		return address == test.address;
-    }
-};
-
-=======
->>>>>>> 0260e940
 void PageTableWalker::handle_read()
 {
 	int reads_this_cycle = MAX_READ;
 
 	while(reads_this_cycle > 0)
 	{
-        bool mshr_full = (MSHR.size() == PTW_MSHR_SIZE);
+        bool mshr_full = (MSHR.size() == MSHR_SIZE);
 
 		if(!RQ.has_ready() || mshr_full || (((CACHE*)lower_level)->RQ.occupancy() == ((CACHE*)lower_level)->RQ.size())) //PTW lower level is L1D
 			break;
@@ -56,10 +36,6 @@
 			packet.type = TRANSLATION;
             packet.instr_id = handle_pkt.instr_id;
             packet.ip = handle_pkt.ip;
-<<<<<<< HEAD
-            packet.event_cycle = current_cycle;
-=======
->>>>>>> 0260e940
             packet.full_v_addr = handle_pkt.full_addr;
 
             uint64_t next_address = UINT64_MAX;
@@ -104,7 +80,7 @@
 			packet.type = handle_pkt.type;
 
             auto it = MSHR.insert(std::end(MSHR), packet);
-            it->cycle_enqueued = current_core_cycle[cpu];
+            it->cycle_enqueued = current_cycle;
             it->event_cycle = std::numeric_limits<uint64_t>::max();
 
 		    RQ.pop_front();
@@ -119,11 +95,7 @@
 	while(fill_this_cycle > 0) //Handle pending request
 	{
 		auto fill_mshr = MSHR.begin();
-<<<<<<< HEAD
-		if(!fill_mshr->returned || (fill_mshr->event_cycle > current_cycle)) //Check if current level translation complete
-=======
-		if (fill_mshr == std::end(MSHR) || (fill_mshr->event_cycle > current_core_cycle[cpu])) //Check if current level translation complete
->>>>>>> 0260e940
+		if (fill_mshr == std::end(MSHR) || (fill_mshr->event_cycle > current_cycle)) //Check if current level translation complete
 			break;
 
 			assert(CR3_addr != UINT64_MAX);
@@ -177,12 +149,6 @@
 				uint64_t offset = get_offset(fill_mshr->full_v_addr, IS_PTL1);
 				next_level_base_addr = curr_page->next_level_base_addr[offset];
 
-<<<<<<< HEAD
-				fill_mshr->event_cycle = current_cycle; //Page fault are completed in same cycle	
-
-
-=======
->>>>>>> 0260e940
 				fill_mshr->data = next_level_base_addr; //Return the translated physical address to STLB. Does not contain last 12 bits
 		
 				fill_mshr->full_addr = fill_mshr->full_v_addr;
@@ -208,21 +174,13 @@
 					PACKET packet = *fill_mshr;
 					packet.cpu = cpu; 
 					packet.type = TRANSLATION;
-<<<<<<< HEAD
-					packet.event_cycle = current_cycle;
-=======
->>>>>>> 0260e940
 					packet.full_addr = next_level_base_addr << LOG2_PAGE_SIZE | (get_offset(fill_mshr->full_v_addr, fill_mshr->translation_level) << 3);
 					packet.address = packet.full_addr >> LOG2_BLOCK_SIZE;
 					
 					packet.to_return.clear();
 					packet.to_return = {this};					
 
-<<<<<<< HEAD
-					fill_mshr->returned = false;
-=======
                     fill_mshr->event_cycle = std::numeric_limits<uint64_t>::max();
->>>>>>> 0260e940
 
 					int rq_index = lower_level->add_rq(&packet);
 					assert(rq_index > -2);
@@ -289,20 +247,6 @@
 {
 }
 
-<<<<<<< HEAD
-void PageTableWalker::add_mshr(PACKET *packet)
-{
-
-	auto it = std::find_if_not(MSHR.begin(), MSHR.end(), is_valid<PACKET>());
-	assert(it != std::end(MSHR));
-	
-	*it = *packet;
-	it->returned = false;
-	it->cycle_enqueued = current_cycle;
-}
-
-=======
->>>>>>> 0260e940
 uint64_t PageTableWalker::get_offset(uint64_t full_virtual_addr, uint8_t pt_level)
 {
 	full_virtual_addr = full_virtual_addr & ( (1L<<57) -1); //Extract Last 57 bits
@@ -361,44 +305,13 @@
 
 void PageTableWalker::return_data(PACKET *packet)
 {
-<<<<<<< HEAD
-	auto mshr_entry = std::find_if(MSHR.begin(), MSHR.end(), ptw_eq_addr<PACKET>(packet->address, packet->translation_level));
-
-	int num_return = 0;
-
-	while(mshr_entry != MSHR.end())
-	{
-	 // MSHR holds the most updated information about this request
-    // no need to do memcpy
-    mshr_entry->returned = true;
-    mshr_entry->event_cycle = current_cycle;
-
-    assert(mshr_entry->translation_level > 0);
-    mshr_entry->translation_level--;
-
-	DP (if (warmup_complete[packet->cpu]) {
-            std::cout << "[" << NAME << "_MSHR] " <<  __func__ << " instr_id: " << mshr_entry->instr_id;
-            std::cout << " address: " << std::hex << mshr_entry->address << " full_addr: " << mshr_entry->full_addr;
-			std::cout << " full_v_addr: " << mshr_entry->full_v_addr;
-            std::cout << " data: " << mshr_entry->data << std::dec;
-            std::cout << " index: " << std::distance(MSHR.begin(), mshr_entry) << " occupancy: " << get_occupancy(0,0);
-            std::cout << " event: " << mshr_entry->event_cycle << " current: " << current_cycle << std::endl; });
-	
-	num_return++;
-
-	mshr_entry = std::find_if(MSHR.begin(), MSHR.end(), ptw_eq_addr<PACKET>(packet->address, packet->translation_level));
-
-	}
-
-	MSHR.sort(min_fill_index());
-=======
     for (auto &mshr_entry : MSHR)
     {
         if (mshr_entry.address == packet->address && mshr_entry.translation_level == packet->translation_level)
         {
             assert(mshr_entry.translation_level > 0);
             mshr_entry.translation_level--;
-            mshr_entry.event_cycle = current_core_cycle[cpu];
+            mshr_entry.event_cycle = current_cycle;
 
             DP (if (warmup_complete[packet->cpu]) {
                     std::cout << "[" << NAME << "_MSHR] " <<  __func__ << " instr_id: " << mshr_entry.instr_id;
@@ -406,10 +319,9 @@
                     std::cout << " full_v_addr: " << mshr_entry.full_v_addr;
                     std::cout << " data: " << mshr_entry.data << std::dec;
                     std::cout << " occupancy: " << get_occupancy(0,0);
-                    std::cout << " event: " << mshr_entry.event_cycle << " current: " << current_core_cycle[packet->cpu] << std::endl; });
+                    std::cout << " event: " << mshr_entry.event_cycle << " current: " << current_cycle << std::endl; });
         }
     }
->>>>>>> 0260e940
 
     MSHR.sort(ord_event_cycle<PACKET>());
 }
