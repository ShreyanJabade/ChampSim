#ifndef OOO_CPU_H
#define OOO_CPU_H

#include <array>
#include <deque>
#include <functional>
#include <limits>
#include <optional>
#include <queue>
#include <vector>

#include "champsim.h"
#include "delay_queue.hpp"
#include "instruction.h"
#include "memory_class.h"
#include "operable.h"

class CacheBus : public MemoryRequestProducer
{
  uint32_t cpu;

public:
  std::deque<PACKET> PROCESSED;
  CacheBus(uint32_t cpu, std::size_t q_size, MemoryRequestConsumer* ll) : MemoryRequestProducer(ll), cpu(cpu), PROCESSED(q_size) {}
  bool issue_read(PACKET packet);
  bool issue_write(PACKET packet);
  void return_data(const PACKET &packet);
};

struct LSQ_ENTRY {
  uint64_t instr_id = 0;
  uint64_t virtual_address = 0;
  uint64_t ip = 0;
  uint64_t event_cycle = 0;

  ooo_model_instr& rob_entry;

  uint8_t asid[2] = {std::numeric_limits<uint8_t>::max(), std::numeric_limits<uint8_t>::max()};
  bool translate_issued = false;
  bool fetch_issued = false;

  uint64_t physical_address = 0;
  uint64_t producer_id = std::numeric_limits<uint64_t>::max();
  std::vector<std::reference_wrapper<std::optional<LSQ_ENTRY>>> lq_depend_on_me;
};

// cpu
class O3_CPU : public champsim::operable
{
public:
  uint32_t cpu = 0;

  // instruction
  uint64_t instr_unique_id = 0;
  uint64_t begin_sim_cycle = 0;
  uint64_t begin_sim_instr = 0;
  uint64_t last_sim_cycle = 0;
  uint64_t last_sim_instr = 0;
  uint64_t finish_sim_cycle = 0;
  uint64_t finish_sim_instr = 0;
  uint64_t instrs_to_read_this_cycle = 0;
  uint64_t instrs_to_fetch_this_cycle = 0;
  uint64_t next_print_instruction = STAT_PRINTING_PERIOD;
  uint64_t num_retired = 0;

  struct dib_entry_t {
    bool valid = false;
    unsigned lru = 999999;
    uint64_t address = 0;
  };

  // instruction buffer
  using dib_t = std::vector<dib_entry_t>;
  const std::size_t dib_set, dib_way, dib_window;
  dib_t DIB{dib_set * dib_way};

  // reorder buffer, load/store queue, register file
  champsim::circular_buffer<ooo_model_instr> IFETCH_BUFFER;
  std::deque<ooo_model_instr> DISPATCH_BUFFER;
  champsim::delay_queue<ooo_model_instr> DECODE_BUFFER;
  std::deque<ooo_model_instr> ROB;

  std::vector<std::optional<LSQ_ENTRY>> LQ;
  std::deque<LSQ_ENTRY> SQ;

  std::array<std::vector<std::reference_wrapper<ooo_model_instr>>, std::numeric_limits<uint8_t>::max() + 1> reg_producers;

  // Constants
  const std::size_t DISPATCH_BUFFER_SIZE, ROB_SIZE, SQ_SIZE;
  const unsigned FETCH_WIDTH, DECODE_WIDTH, DISPATCH_WIDTH, SCHEDULER_SIZE, EXEC_WIDTH, LQ_WIDTH, SQ_WIDTH, RETIRE_WIDTH;
  const unsigned BRANCH_MISPREDICT_PENALTY, DISPATCH_LATENCY, SCHEDULING_LATENCY, EXEC_LATENCY;

  // branch
  uint8_t fetch_stall = 0;
  uint64_t fetch_resume_cycle = 0;
  uint64_t num_branch = 0;
  uint64_t branch_mispredictions = 0;
  uint64_t total_rob_occupancy_at_branch_mispredict;

  uint64_t total_branch_types[8] = {};
  uint64_t branch_type_misses[8] = {};

  CacheBus L1I_bus, L1D_bus;

  void operate() override;

  void init_instruction(ooo_model_instr instr);
  void check_dib();
  void translate_fetch();
  void fetch_instruction();
  void promote_to_decode();
  void decode_instruction();
  void dispatch_instruction();
  void schedule_instruction();
  void execute_instruction();
  void schedule_memory_instruction();
  void execute_memory_instruction();
  void do_check_dib(ooo_model_instr& instr);
  bool do_fetch_instruction(champsim::circular_buffer<ooo_model_instr>::iterator begin, champsim::circular_buffer<ooo_model_instr>::iterator end);
  void do_dib_update(const ooo_model_instr& instr);
  void do_scheduling(ooo_model_instr& instr);
  void do_execution(ooo_model_instr& rob_it);
  void do_memory_scheduling(ooo_model_instr& instr);
  void operate_lsq();
  void do_complete_execution(ooo_model_instr& instr);
  void do_sq_forward_to_lq(LSQ_ENTRY& sq_entry, LSQ_ENTRY& lq_entry);

  void initialize_core();
<<<<<<< HEAD
  void do_finish_store(LSQ_ENTRY& sq_entry);
  bool do_complete_store(const LSQ_ENTRY& sq_entry);
  bool execute_load(const LSQ_ENTRY& lq_entry);
  bool do_translate_store(const LSQ_ENTRY& sq_entry);
  bool do_translate_load(const LSQ_ENTRY& lq_entry);
=======
  void execute_store(std::vector<LSQ_ENTRY>::iterator sq_it);
  bool execute_load(std::vector<LSQ_ENTRY>::iterator lq_it);
>>>>>>> e4b74697
  void complete_inflight_instruction();
  void handle_memory_return();
  void retire_rob();

  void print_deadlock() override;

#include "ooo_cpu_modules.inc"

  const bpred_t bpred_type;
  const btb_t btb_type;

  O3_CPU(uint32_t cpu, double freq_scale, std::size_t dib_set, std::size_t dib_way, std::size_t dib_window, std::size_t ifetch_buffer_size,
         std::size_t decode_buffer_size, std::size_t dispatch_buffer_size, std::size_t rob_size, std::size_t lq_size, std::size_t sq_size, unsigned fetch_width,
         unsigned decode_width, unsigned dispatch_width, unsigned schedule_width, unsigned execute_width, unsigned lq_width, unsigned sq_width,
         unsigned retire_width, unsigned mispredict_penalty, unsigned decode_latency, unsigned dispatch_latency, unsigned schedule_latency,
         unsigned execute_latency, MemoryRequestConsumer* l1i, MemoryRequestConsumer* l1d,
         bpred_t bpred_type, btb_t btb_type)
      : champsim::operable(freq_scale), cpu(cpu), dib_set(dib_set), dib_way(dib_way), dib_window(dib_window), IFETCH_BUFFER(ifetch_buffer_size),
        DECODE_BUFFER(decode_buffer_size, decode_latency), LQ(lq_size), DISPATCH_BUFFER_SIZE(dispatch_buffer_size), ROB_SIZE(rob_size), SQ_SIZE(sq_size),
        FETCH_WIDTH(fetch_width), DECODE_WIDTH(decode_width), DISPATCH_WIDTH(dispatch_width), SCHEDULER_SIZE(schedule_width), EXEC_WIDTH(execute_width),
        LQ_WIDTH(lq_width), SQ_WIDTH(sq_width), RETIRE_WIDTH(retire_width), BRANCH_MISPREDICT_PENALTY(mispredict_penalty), DISPATCH_LATENCY(dispatch_latency),
        SCHEDULING_LATENCY(schedule_latency), EXEC_LATENCY(execute_latency),
        L1I_bus(cpu, rob_size, l1i), L1D_bus(cpu, rob_size, l1d), bpred_type(bpred_type), btb_type(btb_type)
  {
  }
};

#endif<|MERGE_RESOLUTION|>--- conflicted
+++ resolved
@@ -36,7 +36,6 @@
   ooo_model_instr& rob_entry;
 
   uint8_t asid[2] = {std::numeric_limits<uint8_t>::max(), std::numeric_limits<uint8_t>::max()};
-  bool translate_issued = false;
   bool fetch_issued = false;
 
   uint64_t physical_address = 0;
@@ -126,16 +125,9 @@
   void do_sq_forward_to_lq(LSQ_ENTRY& sq_entry, LSQ_ENTRY& lq_entry);
 
   void initialize_core();
-<<<<<<< HEAD
   void do_finish_store(LSQ_ENTRY& sq_entry);
   bool do_complete_store(const LSQ_ENTRY& sq_entry);
   bool execute_load(const LSQ_ENTRY& lq_entry);
-  bool do_translate_store(const LSQ_ENTRY& sq_entry);
-  bool do_translate_load(const LSQ_ENTRY& lq_entry);
-=======
-  void execute_store(std::vector<LSQ_ENTRY>::iterator sq_it);
-  bool execute_load(std::vector<LSQ_ENTRY>::iterator lq_it);
->>>>>>> e4b74697
   void complete_inflight_instruction();
   void handle_memory_return();
   void retire_rob();
