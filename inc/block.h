--- conflicted
+++ resolved
@@ -2,17 +2,15 @@
 #define BLOCK_H
 
 #include <algorithm>
+#include <cstdint>
 #include <functional>
+#include <limits>
 #include <vector>
 
-#include "champsim_constants.h"
-#include "instruction.h"
+#include "util.h"
 
 class MemoryRequestProducer;
-<<<<<<< HEAD
-=======
-struct LSQ_ENTRY;
->>>>>>> 6f669bf0
+class ooo_model_instr;
 
 // message packet
 class PACKET
@@ -23,7 +21,7 @@
   uint8_t asid[2] = {std::numeric_limits<uint8_t>::max(), std::numeric_limits<uint8_t>::max()}, type = 0, fill_level = 0, pf_origin_level = 0;
 
   uint32_t pf_metadata = 0;
-  uint32_t cpu = NUM_CPUS;
+  uint32_t cpu = std::numeric_limits<uint32_t>::max();
 
   uint64_t address = 0, v_address = 0, data = 0, instr_id = 0, ip = 0, event_cycle = std::numeric_limits<uint64_t>::max(), cycle_enqueued = 0;
 
